```eval_rst
:tocdepth: 1
```

# Troubleshooting

Sometimes you hit a roadblock. That's natural, in coding.

Below are a few problems our users have seen, and ways they solved them in the
past. If what you're looking for is not on this page, let us know at
[help@streamlit.io](mailto:help@streamlit.io).


## First things to try...

We try to fix bugs quickly, so many times a problem will go away when you
upgrade Streamlit. So the first thing to try when having an issue is upgrading
to the latest version of Streamlit:

```bash
$ pip install --upgrade streamlit
$ streamlit proxy kill
$ streamlit version
```

<<<<<<< HEAD
...and then verify that the version number printed is `0.36.0`.
=======
...and then verify that the version number printed is `0.37.0`.
>>>>>>> 3912c4c0

**Try reproducing the issue now.**

If not fixed, let's check whether your Python environment is set up correctly.
Edit the Streamlit script where you're experiencing your issue,
**comment everything out, and add these lines instead:**

```python
import streamlit as st
st.write(st.__version__)
```

...and make sure it says the same version as above. If not the same version,
[contact us](mailto:help@streamlit.io) for help setting up your
environment.

One more thing to try: sometimes the browser caches Streamlit's JavaScript code
too aggressively. There are two ways to address it:

1) Try pressing `Ctrl-Shift-R` or `⌘-Shift-R` to do a hard refresh in
Chrome/Firefox.

2) Try using Streamlit on another port. This way the browser starts the page
with a brand new cache. For that, add this to `~/.streamlit/config.toml`:

```ini
[proxy]
port=8765
```

See if you can reproduce your bug again now. If the answer is _yes_,
continue reading this page or [contact us](mailto:help@streamlit.io).


## Remote operation: report URL doesn't load

You ran `streamlit hello` or `python my_script.py` and it printed out the URL
where you should find your report --- but it doesn't seem to work when you open
that link in a browser!

When running Streamlit remotely, the number one culprit for this is the
Streamlit port not being opened on your machine/instance.

The fix depends on your setup. Below are two example fixes:
* **"Normal" remote server**: Check the firewall settings.
* **AWS**: First, click on your instance in the [AWS
Console](https://us-west-2.console.aws.amazon.com/ec2/v2/home?region=us-west-2#Instances:sort=instanceId).
Then scroll down and click on _Security Groups_ → _Inbound_ → _Edit_. Next, add
a _Custom TCP_ rule that allows the _Port Range_ `8501` with _Source_
`0.0.0.0/0`.

## Streamlit just hangs when I run my script

In some rare occasions, the Streamlit Proxy from a previous run could be
frozen. A quick way to fix that is shutting down that Proxy before running
your script:

```bash
$ streamlit proxy kill
```

## Using Streamlit with Pex

Streamlit has experimental support for [Pex](https://github.com/pantsbuild/pex)
binaries, but with one limitation: the package must not have an entry point.

For instance:

```bash
$ pex streamlit foo bar -o mypexbinary.pex
```

...which means you can do things like:

- Running an interactive console:
  ```bash
  $ ./mypexbinary.pex
  >>> import streamlit as st
  >>> st.write('Hello from the console!')
  ```

- Running a script:
  ```bash
  $ ./mypexbinary.pex myscript.py
  ```

- Running the Streamlit CLI tool:
  ```bash
  $ ./mypexbinary.pex -m streamlit hello
  $ ./mypexbinary.pex -m streamlit proxy kill
  ```<|MERGE_RESOLUTION|>--- conflicted
+++ resolved
@@ -23,11 +23,7 @@
 $ streamlit version
 ```
 
-<<<<<<< HEAD
-...and then verify that the version number printed is `0.36.0`.
-=======
 ...and then verify that the version number printed is `0.37.0`.
->>>>>>> 3912c4c0
 
 **Try reproducing the issue now.**
 
